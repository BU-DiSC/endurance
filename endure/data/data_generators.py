import logging
import numpy as np
import random
from itertools import combinations_with_replacement

import endure.lsm.cost_model as CostFunc


class DataGenerator:
    def __init__(self, config):
        self._config = config
        self.log = logging.getLogger('endure')
        self._header = None

    def _sample_size_ratio(self) -> int:
        return np.random.randint(low=self._config['lsm']['size_ratio']['min'],
                                 high=self._config['lsm']['size_ratio']['max'])

    def _sample_bloom_filter_bits(self) -> float:
        sample = np.random.rand() * self._config['lsm']['bits_per_elem']['max']
        return np.around(sample, self._config['data']['gen']['precision'])

    def _sample_workload(self, dimensions: int) -> list:
        # See stackoverflow thread for why the simple solution is not uniform
        # https://stackoverflow.com/questions/8064629/random-numbers-that-add-to-100-matlab
        workload = list(np.random.rand(dimensions - 1)) + [0, 1]
        workload.sort()

        return [b - a for a, b in zip(workload, workload[1:])]

    def generate_row_csv(self) -> list:
        return []

    def generate_row_parquet(self) -> list:
        header = self.generate_header()
        row = self.generate_row_csv()
        line = {}
        for key, val in zip(header, row):
            line[key] = val

        return line

    def generate_header(self) -> list:
        return []

    def generate_row(self) -> list:
        if self._config['data']['gen']['format'] == 'parquet':
            row = self.generate_row_parquet()
        else:  # format == 'csv'
            row = self.generate_row_csv()

        return row


class LevelGenerator(DataGenerator):
    def __init__(self, config: dict):
        super().__init__(config)
<<<<<<< HEAD
        self.cf = CostFunc.EndureLevelCost(self.config)
=======
        self.cf = CostFunc.EndureLevelCost(config)
>>>>>>> 0c76c1ef
        self.header = ['z0_cost', 'z1_cost', 'q_cost', 'w_cost',
                       'h', 'z0', 'z1', 'q', 'w', 'T']

    def generate_header(self) -> list:
        return self.header

    def generate_row_csv(self) -> list:
        z0, z1, q, w = self._sample_workload(4)
        T = self._sample_size_ratio()
        h = self._sample_bloom_filter_bits()

        line = [z0 * self.cf.Z0(h, T, self.policy),
                z1 * self.cf.Z1(h, T, self.policy),
                q * self.cf.Q(h, T, self.policy),
                w * self.cf.W(h, T, self.policy),
                h, z0, z1, q, w, T]
        return line


class TierGenerator(DataGenerator):
    def __init__(self, config: dict):
        super().__init__(config)
<<<<<<< HEAD
        self.cf = CostFunc.EndureTierCost(self.config)
=======
        self.cf = CostFunc.EndureTierCost(config)
>>>>>>> 0c76c1ef
        self.header = ['z0_cost', 'z1_cost', 'q_cost', 'w_cost',
                       'h', 'z0', 'z1', 'q', 'w', 'T']

    def generate_header(self) -> list:
        return self.header

    def generate_row_csv(self) -> list:
        z0, z1, q, w = self._sample_workload(4)
        T = self._sample_size_ratio()
        h = self._sample_bloom_filter_bits()

        line = [z0 * self.cf.Z0(h, T, self.policy),
                z1 * self.cf.Z1(h, T, self.policy),
                q * self.cf.Q(h, T, self.policy),
                w * self.cf.W(h, T, self.policy),
                h, z0, z1, q, w, T]
        return line


class KHybridGenerator(DataGenerator):
    def __init__(self, config: dict):
        super(KHybridGenerator, self).__init__(config)
        self.cf = CostFunc.EndureKCost(self._config)
        max_levels = self._config['lsm']['max_levels']
        self.header = ['z0_cost', 'z1_cost', 'q_cost', 'w_cost',
                       'h', 'z0', 'z1', 'q', 'w', 'T']
        self.header += [f'K_{i}' for i in range(max_levels)]

    def _gen_k_levels(self, levels: int, max_size_ratio: int) -> list:
        arr = combinations_with_replacement(
            range(max_size_ratio, 0, -1), levels)

        return list(arr)

    def generate_header(self) -> list:
        return self.header

    def generate_row_csv(self) -> list:
        z0, z1, q, w = self._sample_workload(4)
        T = self._sample_size_ratio()
        h = self._sample_bloom_filter_bits()
        levels = int(self.cf.cf.L(h, T, True))
        K = random.sample(self._gen_k_levels(levels, T - 1), 1)[0]
        K = np.pad(K, (0, self._config['lsm']['max_levels'] - len(K)))

        line = [z0 * self.cf.Z0(h, T, K), z1 * self.cf.Z1(h, T, K),
                q * self.cf.Q(h, T, K), w * self.cf.W(h, T, K),
                h, z0, z1, q, w, T]
        for level_idx in range(self._config['lsm']['max_levels']):
            line.append(K[level_idx])
        return line


class QCostGenerator(DataGenerator):
    def __init__(self, config: dict):
        super(QCostGenerator, self).__init__(config)
        self.cf = CostFunc.EndureQCost(self._config)
        self.header = ['z0_cost', 'z1_cost', 'q_cost', 'w_cost',
                       'h', 'z0', 'z1', 'q', 'w', 'T', 'Q']

    def _sample_q(self) -> int:
        return np.random.randint(
                low=self._config['lsm']['size_ratio']['min'] - 1,
                high=self._config['lsm']['size_ratio']['max'] - 1,)

    def generate_header(self) -> list:
        return self.header

    def generate_row_csv(self) -> list:
        z0, z1, q, w = self._sample_workload(4)
        T = self._sample_size_ratio()
        h = self._sample_bloom_filter_bits()
        Q = self._sample_q()

        line = [z0 * self.cf.Z0(h, T, Q),
                z1 * self.cf.Z1(h, T, Q),
                q * self.cf.Q(h, T, Q),
                w * self.cf.W(h, T, Q),
                h, z0, z1, q, w, T, Q]
        return line<|MERGE_RESOLUTION|>--- conflicted
+++ resolved
@@ -55,11 +55,7 @@
 class LevelGenerator(DataGenerator):
     def __init__(self, config: dict):
         super().__init__(config)
-<<<<<<< HEAD
-        self.cf = CostFunc.EndureLevelCost(self.config)
-=======
         self.cf = CostFunc.EndureLevelCost(config)
->>>>>>> 0c76c1ef
         self.header = ['z0_cost', 'z1_cost', 'q_cost', 'w_cost',
                        'h', 'z0', 'z1', 'q', 'w', 'T']
 
@@ -82,11 +78,7 @@
 class TierGenerator(DataGenerator):
     def __init__(self, config: dict):
         super().__init__(config)
-<<<<<<< HEAD
-        self.cf = CostFunc.EndureTierCost(self.config)
-=======
         self.cf = CostFunc.EndureTierCost(config)
->>>>>>> 0c76c1ef
         self.header = ['z0_cost', 'z1_cost', 'q_cost', 'w_cost',
                        'h', 'z0', 'z1', 'q', 'w', 'T']
 
